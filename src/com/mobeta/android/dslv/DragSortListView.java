/*
 * DragSortListView.
 *
 * A subclass of the Android ListView component that enables drag
 * and drop re-ordering of list items.
 *
 * Copyright 2012 Carl Bauer
 *
 * Licensed under the Apache License, Version 2.0 (the "License");
 * you may not use this file except in compliance with the License.
 * You may obtain a copy of the License at
 *
 *     http://www.apache.org/licenses/LICENSE-2.0
 *
 * Unless required by applicable law or agreed to in writing, software
 * distributed under the License is distributed on an "AS IS" BASIS,
 * WITHOUT WARRANTIES OR CONDITIONS OF ANY KIND, either express or implied.
 * See the License for the specific language governing permissions and
 * limitations under the License.
 */

package com.mobeta.android.dslv;

import android.content.Context;
import android.content.res.TypedArray;
import android.graphics.Bitmap;
import android.graphics.PixelFormat;
import android.graphics.Rect;
import android.graphics.drawable.Drawable;
import android.graphics.Canvas;
import android.os.Environment;
import android.os.SystemClock;
import android.util.AttributeSet;
import android.util.Log;
import android.view.*;
import android.view.GestureDetector.SimpleOnGestureListener;
import android.widget.*;

import java.io.File;
import java.io.FileWriter;
import java.io.IOException;
import java.util.ArrayList;
import java.util.HashMap;


/**
 * ListView subclass that mediates drag and drop resorting of items.
 * 
 * 
 * @author heycosmo
 *
 */
public class DragSortListView extends ListView {
	
	// Drag states
	public final static int NO_DRAG = 0;
	public final static int SRC_EXP = 1;
	public final static int SRC_ABOVE = 2;
	public final static int SRC_BELOW = 3;
	
	private int mDragState = NO_DRAG;
	
	private ImageView mFloatView;
  private int mFloatBGColor;
	private WindowManager mWindowManager;
	private WindowManager.LayoutParams mWindowParams;
	
	/**
	 * Top of ListView in absolute (full, virtual list) y-coords.
	 */
	private int mSrcTop;
	private int mSrcBottom;
	private int mExpTop;
	private int mExpBottom;
	
	/**
	 * At which position is the item currently being dragged. All drag positions
	 * are absolute list view positions; e.g. if there is one header view, and
	 * mDragPos = 1, then mDragPos points to the first list item after the header.
	 */
	private int mExpDragPos;
<<<<<<< HEAD
	private int mFirstExpPos;
	private int mSecondExpPos;
	
=======
	private float mFloatAlpha;
>>>>>>> 5597f6a4
	/**
	 * At which position was the item being dragged originally
	 */
	private int mSrcDragPos;
	private int mSrcPos;
	private int mDragPointX;    // at what x offset inside the item did the user grab it
	private int mDragPointY;    // at what y offset inside the item did the user grab it
	private int mXOffset;  // the difference between screen coordinates and coordinates in this view
	private int mYOffset;  // the difference between screen coordinates and coordinates in this view
	private DragListener mDragListener;
	private DropListener mDropListener;
	private RemoveListener mRemoveListener;
	private int mUpScrollStartY;
	private int mDownScrollStartY;
	private float mDownScrollStartYF;
	private float mUpScrollStartYF;
	private GestureDetector mGestureDetector;
	private static final int FLING = 0;
	private static final int SLIDE = 1;
	private static final int SLIDELEFT = 2;
	private static final int TRASH = 3;
	private int mRemoveMode = -1;
	private Rect mTempRect = new Rect();
  private int[] mTempLoc = new int[2];
	private Bitmap mDragBitmap;
	private final int mTouchSlop;
	private int mItemHeightCollapsed = 1;
	private int mExpandedChildHeight; //state var
  private int mFloatViewHeight;
  private int mFloatViewHeightHalf;
	private Drawable mTrashcan;

	private View[] mSampleViewTypes = new View[1];

  private ArrayList<Integer> mHeaderHeights = new ArrayList<Integer>();
  private ArrayList<Integer> mFooterHeights = new ArrayList<Integer>();
  private int mHeadersTotalHeight = 0;
  private int mFootersTotalHeight = 0;
	
	private DragScroller mDragScroller;
	private float mDragUpScrollStartFrac = 1.0f / 3.0f;
	private float mDragDownScrollStartFrac = 1.0f / 3.0f;
  private float mDragUpScrollHeight;
	private float mDragDownScrollHeight;
	
	private float mMaxScrollSpeed = 0.3f; // pixels per millisec

  private boolean mTrackDragScroll = false;
	
	private DragScrollProfile mScrollProfile = new DragScrollProfile() {
		@Override
		public float getSpeed(float w, long t) {
			return mMaxScrollSpeed * w;
		}
	};
	
	private int mLastX;
	private int mLastY;
	private int mDownY;

	private float mSlideFrac = 0.3f;
	
	private AdapterWrapper mAdapterWrapper;

	public DragSortListView(Context context, AttributeSet attrs) {
		super(context, attrs);
		mRemoveMode = FLING;
		mTouchSlop = ViewConfiguration.get(context).getScaledTouchSlop();

    if (attrs != null) {
      TypedArray a = getContext().obtainStyledAttributes(attrs,
        R.styleable.DragSortListView, 0, 0);

      mItemHeightCollapsed = a.getDimensionPixelSize(
        R.styleable.DragSortListView_collapsed_height, mItemHeightCollapsed);

      mTrackDragScroll = a.getBoolean(
        R.styleable.DragSortListView_track_drag_scroll, false);

      mFloatBGColor = a.getColor(R.styleable.DragSortListView_float_background_color,
        0x00000000);

      // alpha between 0 and 255, 0=transparent, 255=opaque
      mFloatAlpha = a.getFloat(R.styleable.DragSortListView_float_alpha, 1.0f);

      mRemoveMode = a.getInt(R.styleable.DragSortListView_remove_mode, -1);

      float frac = a.getFloat(R.styleable.DragSortListView_drag_scroll_start,
          mDragUpScrollStartFrac);
      setDragScrollStart(frac);

			mMaxScrollSpeed = a.getFloat(
        R.styleable.DragSortListView_max_drag_scroll_speed, mMaxScrollSpeed);

      a.recycle();
    }

    //Log.d("mobeta", "collapsed height=" + mItemHeightCollapsed);

		mDragScroller = new DragScroller();
		setOnScrollListener(mDragScroller);
	}
	
	/**
	 * Set maximum drag scroll speed in positions/second. Only applies
	 * if using default ScrollSpeedProfile.
	 * 
	 * @param max Maximum scroll speed.
	 */
	public void setMaxScrollSpeed(float max) {
		mMaxScrollSpeed = max;
	}
	
	@Override
	public void setAdapter(ListAdapter adapter) {
		//mAdapterWrapper = new AdapterWrapper(adapter);
		mAdapterWrapper = new AdapterWrapper(null, null, adapter);
		
		super.setAdapter(mAdapterWrapper);

		dispatchTouchEvent(MotionEvent.obtain(0, 0, MotionEvent.ACTION_CANCEL, 0f, 0f, 0));
	}
	
  /**
   * As opposed to {@link ListView#getAdapter()}, which returns
   * a heavily wrapped ListAdapter (DragSortListView wraps the
   * input ListAdapter {\emph and} ListView wraps the wrapped one).
   *
   * @return The ListAdapter set as the argument of {@link setAdapter()}
   */
	public ListAdapter getInputAdapter() {
		if (mAdapterWrapper == null) {
			return null;
		} else {
			return mAdapterWrapper.getAdapter();
		}
	}

	
	private class AdapterWrapper extends HeaderViewListAdapter {
		private ListAdapter mAdapter;
		
		public AdapterWrapper(ArrayList<FixedViewInfo> headerViewInfos,
				ArrayList<FixedViewInfo> footerViewInfos, ListAdapter adapter) {
			super(headerViewInfos, footerViewInfos, adapter);
			mAdapter = adapter;
		}
		
		public ListAdapter getAdapter() {
			return mAdapter;
		}

		
		@Override
		public View getView(int position, View convertView, ViewGroup parent) {

      RelativeLayout v;
      View child;

      //Log.d("mobeta", "getView: position="+position+" convertView="+convertView);
      if (convertView != null) {

        v = (RelativeLayout) convertView;
        View oldChild = v.getChildAt(0);

        //child = super.getView(position, oldChild, v);
        child = mAdapter.getView(position, oldChild, v);
        if (child != oldChild) {
          // shouldn't get here if user is reusing convertViews properly
          v.removeViewAt(0);
          v.addView(child);
          // check that tags are equal too?
          v.setTag(child.findViewById(R.id.drag));
        }

      } else {
        AbsListView.LayoutParams params =
          new AbsListView.LayoutParams(ViewGroup.LayoutParams.FILL_PARENT,
            ViewGroup.LayoutParams.WRAP_CONTENT);
        v = new RelativeLayout(getContext());
        v.setLayoutParams(params);
				child = mAdapter.getView(position, null, v);
        v.addView(child);

        v.setTag(child.findViewById(R.id.drag));
      }


			ViewGroup.LayoutParams lp = v.getLayoutParams();
			final int numHeaders = getHeaderViewsCount();

      final int srcAdapter = mSrcDragPos - numHeaders;
      final int expAdapter = mExpDragPos - numHeaders;

      boolean itemIsNormal = position != srcAdapter && position != expAdapter;
      boolean listHasExpPos = mDragState == SRC_ABOVE || mDragState == SRC_BELOW;
      boolean itemNeedsWC = itemIsNormal || !listHasExpPos;


      int oldHeight = lp.height;
      if (itemNeedsWC && lp.height != ViewGroup.LayoutParams.WRAP_CONTENT) {
				// items that have a user-provided height
        lp.height = ViewGroup.LayoutParams.WRAP_CONTENT;
      } else if (listHasExpPos) {
				if (position == srcAdapter && lp.height != mItemHeightCollapsed) {
					// collapsed items
					lp.height = mItemHeightCollapsed;
				} else if (position == expAdapter) {
					// what if a previously-expanded wrapper view is used
					// as a convertView for a different expanded item? 
					// Always measure child
					int spec = MeasureSpec.makeMeasureSpec(0, MeasureSpec.UNSPECIFIED);
					child.measure(spec, spec);

					mExpandedChildHeight = child.getMeasuredHeight();
					//Log.d("mobeta", "childh="+mExpandedChildHeight+" pos="+position);
					int height = mExpandedChildHeight + mFloatViewHeight + getDividerHeight();
					if (lp.height != height) {
						lp.height = height;
					}

					// set gravity
					if (mDragState == SRC_ABOVE) {
						v.setGravity(Gravity.TOP);
					} else {
						v.setGravity(Gravity.BOTTOM);
					}
				}
			}

      if (lp.height != oldHeight) {
        v.setLayoutParams(lp);
      }


			int oldVis = v.getVisibility();
			int vis = oldVis;

			if (position == srcAdapter && mDragState != NO_DRAG) {
				if (vis == View.VISIBLE) {
					vis = View.INVISIBLE;
				}
			} else if (vis == View.INVISIBLE) {
				vis = View.VISIBLE;
			}

			if (vis != oldVis) {
				v.setVisibility(vis);
			}

			return v;
		}
		
	}

	@Override
	protected void dispatchDraw(Canvas canvas) {
		super.dispatchDraw(canvas);

		if (mFloatView != null && mDragState != NO_DRAG && mDragState != SRC_EXP) {
			// draw the divider over the expanded item

			final Drawable divider = getDivider();
			final int dividerHeight = getDividerHeight();
			
			if (divider != null && dividerHeight != 0) {
				final View expItem = getChildAt(mExpDragPos - getFirstVisiblePosition());
				if (expItem != null) {
					final int l = getPaddingLeft();
					final int r = getWidth() - getPaddingRight();
					final int t;
					final int b;
					if (mDragState == SRC_ABOVE) {
						b = expItem.getBottom() - mFloatViewHeight;
						t = b - dividerHeight;
					} else {
						t = expItem.getTop() + mFloatViewHeight;
						b = t + dividerHeight;
					}

					divider.setBounds(l, t, r, b);
					divider.draw(canvas);
				}
			}
		}

	}


	private int getItemHeight(int position) {
		return getItemHeight(position, false);
	}

  private int getItemHeight(int position, boolean ofChild) {

    final int first = getFirstVisiblePosition();
    final int last = getLastVisiblePosition();

    if (position >= first && position <= last) {
			if (ofChild) {
				ViewGroup item = (ViewGroup) getChildAt(position - first);
				return item.getChildAt(0).getHeight();
			} else {
      	return getChildAt(position - first).getHeight();
			}
    } else {
			//Log.d("mobeta", "getView for height");

			final ListAdapter adapter = getAdapter();
      int type = adapter.getItemViewType(position);
			
			// There might be a better place for checking for the following
			final int typeCount = adapter.getViewTypeCount();
			if (typeCount != mSampleViewTypes.length) {
				mSampleViewTypes = new View[typeCount];
			}

      View v;
      if (type >= 0) {
        if (mSampleViewTypes[type] == null) {
          v = adapter.getView(position, null, this);
          mSampleViewTypes[type] = v;
        } else {
          v = adapter.getView(position, mSampleViewTypes[type], this);
        }
      } else {
        // type is HEADER_OR_FOOTER or IGNORE
        v = adapter.getView(position, null, this);
      }

      ViewGroup.LayoutParams lp = v.getLayoutParams();
      final int height = lp == null ? 0 : lp.height;
      if (height > 0) {
        return height;
      } else {
        int spec = MeasureSpec.makeMeasureSpec(0, MeasureSpec.UNSPECIFIED);
        v.measure(spec, spec);
				if (ofChild) {
					return ((ViewGroup) v).getChildAt(0).getMeasuredHeight();
				} else {
        	return v.getMeasuredHeight();
				}
      }
        
    }

  }

	//private int getVisualItemTop(int position) {
	//}

	private int getVisualItemHeight(int position) {
		final int divHeight = getDividerHeight();

		if (position == mExpDragPos) {
			return mFloatViewHeight + divHeight;
		}

		int height;
		
		switch (mDragState) {
			case SRC_ABOVE:
				if (position >= mSrcDragPos && position < mExpDragPos) {
					height = getItemHeight(position + 1);
					if (position == mSrcDragPos) {
						height += mItemHeightCollapsed + divHeight;
					}
					if (position == mExpDragPos - 1) {
						height -= mFloatViewHeight;
					}

					return height + divHeight;
				}
				break;
			case SRC_BELOW:
				if (position <= mSrcDragPos && position > mExpDragPos) {
					height = getItemHeight(position - 1);
					if (position == mSrcDragPos) {
						height += mItemHeightCollapsed + divHeight;
					}
					if (position == mExpDragPos + 1) {
						height -= mFloatViewHeight;
					}

					return height + divHeight;
				}
				break;
			default:
		}

		return getItemHeight(position) + getDividerHeight();
	}


	// position is visual position
	private int getDragEdge(int vposition, int vtop) {
		if (vposition == 0) {
			return vtop;
		}

		int edge;
		if (vposition <= mExpDragPos) {
			edge = vtop + (mFloatViewHeight - getVisualItemHeight(vposition - 1)) / 2;
			if (mDragState == SRC_EXP) {
				edge -= mItemHeightCollapsed;
			}
		} else {
			edge = vtop + (getVisualItemHeight(vposition) - mFloatViewHeight) / 2;
			if (mDragState == SRC_EXP) {
				edge += mItemHeightCollapsed;
			}
		}

		return edge;
	}

	private void printPosData() {
		Log.d("mobeta", "mSrcPos="+mSrcPos+" mExpPos="+mExpDragPos);
	}

	/**
	 * Get the shuffle edge for item at position when top of
	 * item is at y-coord top
	 *
	 * @param position 
	 * @param top
	 *
	 * @return Shuffle line between position-1 and position (for
	 * the given view of the list; that is, for when top of item at
	 * position has y-coord of given `top`). If
	 * floating View (treated as horizontal line) is dropped
	 * immediately above this line, it lands in position-1. If
	 * dropped immediately below this line, it lands in position.
	 */
	private int getShuffleEdge(int position, int top) {

		final int firstPos = getFirstVisiblePosition();
		final int numHeaders = getHeaderViewsCount();
		final int numFooters = getFooterViewsCount();

		// shuffle edges are defined between items that can be
		// dragged; there are N-1 of them if there are N draggable
		// items.

		if (position <= numHeaders || (position >= getCount() - numFooters)) {
			return top;
		}

		final int divHeight = getDividerHeight();
		
		switch (mDragState) {
			case SRC_BELOW: {
				if (position <= mFirstExpPos) {
					return top + (mFloatViewHeight - getItemHeight(position - 1)) / 2;
				} else if (position == mSecondExpPos) {
					int heightAbove = getItemHeight(position - 1, false);
					int childHeightAbove = getItemHeight(position - 1, true);
					int myBlankHeight = mFloatViewHeight - (heightAbove - childHeightAbove);
					return top + (myBlankHeight - heightAbove) / 2;
				} else if (position <= mSrcPos) {
					int result = top - (getItemHeight(position - 1, true) + mFloatViewHeight) / 2;
					if (position == mSrcPos && position == getCount() - 1) {
						result += mItemHeightCollapsed;
					}
					return result;
				} else {
					return top + (getItemHeight(position) - mFloatViewHeight) / 2;
				}

			}
			case SRC_ABOVE: {
				if (position <= numHeaders) {
					return top;
				} else if (position <= mSrcPos) {
					return top + (mFloatViewHeight - getItemHeight(position - 1)) / 2;
				} else if (position < mSecondExpPos) {
					int result = top + (mFloatViewHeight + getItemHeight(position, true)) / 2;
					if (position - 1 == mSrcPos) {
						result -= mItemHeightCollapsed;
					}
					return result;
				} else if (position == mSecondExpPos) {
					int height = getItemHeight(position, false);
					int childHeight = getItemHeight(position, true);

					int newTop = top - (mFloatViewHeight - (height - divHeight - childHeight));
					int result = newTop + (childHeight + mFloatViewHeight) / 2;
					if (position - 1 == mSrcPos) {
						result -= mItemHeightCollapsed + divHeight;
					}
					return result;
				} else {
					return top + (getItemHeight(position) - mFloatViewHeight) / 2;
				}
			}
			case SRC_EXP:
			default: {
				if (position <= mSrcPos) {
					return top + (mFloatViewHeight - getItemHeight(position - 1)) / 2;
				} else {
					return top + (getItemHeight(position) - mFloatViewHeight) / 2;
				}
			}
		}
	}


	/**
	 * It behooves the user of this function to choose top near
	 * y.
	 */
  private int getFloatPosition2(int y, int position, int top) {
		//Log.d("mobeta", "pos="+position+" top="+top);

		// get midpoint of floating view (constrained to ListView bounds)
		final int floatViewMidY = Math.max(mFloatViewHeightHalf + getPaddingTop(),
      Math.min(getHeight() - getPaddingBottom() - mFloatViewHeightHalf,
        y - mDragPointY + mFloatViewHeightHalf));

		int edge = getShuffleEdge(position, top);
		int lastEdge = edge;

		//Log.d("mobeta", "float mid="+floatViewMidY);
		
		int itemPos = position;
		int itemTop = top;
		if (floatViewMidY < edge) {
			// scanning up for float position
			//Log.d("mobeta", "scan up, exp="+mExpDragPos);
			//Log.d("mobeta", "  edge="+edge);
			while (itemPos >= 0) {
				itemPos--;

				//if (itemPos <= 0) {
				if (itemPos == 0) {
					edge = itemTop - getItemHeight(itemPos);
					//itemPos = 0;
					break;
				}

				itemTop -= getItemHeight(itemPos);
				edge = getShuffleEdge(itemPos, itemTop);
				//Log.d("mobeta", "  edge="+edge);
				
				if (floatViewMidY >= edge) {
					break;
				}

				lastEdge = edge;
			}
		} else {
			// scanning down for float position
			//Log.d("mobeta", "scan down, exp="+mExpDragPos);
			//Log.d("mobeta", "  edge="+edge);
      final int count = getCount();
			while (itemPos < count) {
				if (itemPos == count - 1) {
					edge = itemTop + getItemHeight(itemPos);
					break;
				}

				itemTop += getItemHeight(itemPos);
				edge = getShuffleEdge(itemPos + 1, itemTop);
				//Log.d("mobeta", "  edge="+edge);

				// test for hit
				if (floatViewMidY < edge) {
					break;
				}

				lastEdge = edge;
				itemPos++;
			}
		}
		
		//Log.d("mobeta", "edge="+edge);

		final int numHeaders = getHeaderViewsCount();
		final int numFooters = getFooterViewsCount();
		
		if (itemPos < numHeaders) {
			return numHeaders;
		} else if (itemPos >= getCount() - numFooters) {
			return getCount() - numFooters - 1;
		}

		if (mAnimate) {
			int edgeToEdge = Math.abs(edge - lastEdge);

			int edgeTop, edgeBottom;
			if (floatViewMidY < edge) {
				edgeBottom = edge;
				edgeTop = lastEdge;
			} else {
				edgeTop = edge;
				edgeBottom = lastEdge;
			}

			int slideRgnHeight = (int) (mSlideFrac * edgeToEdge);
			float slideRgnHeightF = (float) slideRgnHeight;
			int slideEdgeTop = edgeTop + slideRgnHeight;
			int slideEdgeBottom = edgeBottom - slideRgnHeight;

			// Three regions
			if (floatViewMidY < slideEdgeTop) {
				mShuffleEdge = itemPos;
				mSlideAmount = 0.5f * ((float) (slideEdgeTop - floatViewMidY)) / slideRgnHeightF;
			} else if (floatViewMidY < slideEdgeBottom) {
				mShuffleEdge = -1; //nothing sliding
			} else {
				mShuffleEdge = itemPos + 1;
				mSlideAmount = 0.5f * (1.0f + ((float) (floatViewMidY - slideEdgeBottom)) / slideRgnHeightF);
			}

		}

		//Log.d("mobeta", "float pos="+visItemPos+" exp="+mExpDragPos+" last="+getLastVisiblePosition());
		return itemPos;
	}

  /**
   * Get the position of the floating item for any view of the list
   * in its current drag state. Result is restricted to positions
   * between header and footer items.
   *
   * @param y y-coord of dragging finger
   * @param position a ListView position
   * @param top y-coord of top of item at given position
   */
  private int getFloatPosition(int y, int position, int top) {
		//Log.d("mobeta", "pos="+position+" top="+top);

		// get midpoint of floating view (constrained to ListView bounds)
		final int floatViewMidY = Math.max(mFloatViewHeightHalf + getPaddingTop(),
      Math.min(getHeight() - getPaddingBottom() - mFloatViewHeightHalf,
        y - mDragPointY + mFloatViewHeightHalf));

		
		// get closest visual item top and position
		int visItemTop;
		int visItemPos;
		final int divHeight = getDividerHeight();
		switch (mDragState) {
			case SRC_ABOVE:
				visItemTop = top;
				if (position == mSrcDragPos + 1) {
					visItemTop -= mItemHeightCollapsed + divHeight;
				}
				
				if (position > mSrcDragPos && position <= mExpDragPos) {
					visItemPos = position - 1;
				} else {
					visItemPos = position;
				}
				break;
			case SRC_BELOW:
				visItemTop = top;
				if (position == mSrcDragPos) { 
					if (position == getCount() - 1) {
						int aboveHeight = getItemHeight(position - 1);
						if (position - 1 == mExpDragPos) {
							visItemTop -= aboveHeight - mFloatViewHeight;
						} else {
							visItemTop -= aboveHeight + divHeight;
						}
						visItemPos = position;
						break;
					}
					visItemTop += mItemHeightCollapsed + divHeight;
				}

				if (position <= mSrcDragPos && position > mExpDragPos) {
					visItemPos = position + 1;
				} else {
					visItemPos = position;
        }
				break;
			default:
				visItemTop = top;
				visItemPos = position;
		}
		//Log.d("mobeta", "visItemTop="+visItemTop+" top="+top);


		int edge = getDragEdge(visItemPos, visItemTop);

		//Log.d("mobeta", "float mid="+floatViewMidY);
		if (floatViewMidY < edge) {
			// scanning up for float position
			//Log.d("mobeta", "scan up, exp="+mExpDragPos);
			//Log.d("mobeta", "  edge="+edge);
			while (visItemPos >= 0) {
				visItemPos--;

				if (visItemPos <= 0) {
					visItemPos = 0;
					break;
				}

				visItemTop -= getVisualItemHeight(visItemPos);
				edge = getDragEdge(visItemPos, visItemTop);
				//Log.d("mobeta", "  edge="+edge);
				
				if (floatViewMidY >= edge) {
					break;
				}
			}
		} else {
			// scanning down for float position
			//Log.d("mobeta", "scan down, exp="+mExpDragPos);
			//Log.d("mobeta", "  edge="+edge);
      final int count = getCount();
			while (visItemPos < count) {
				if (visItemPos == count - 1) {
					break;
				}

				visItemTop += getVisualItemHeight(visItemPos);
				edge = getDragEdge(visItemPos + 1, visItemTop);
				//Log.d("mobeta", "  edge="+edge);

				// test for hit
				if (floatViewMidY < edge) {
					break;
				}

				visItemPos++;
			}
		}
		
		//Log.d("mobeta", "edge="+edge);

		final int numHeaders = getHeaderViewsCount();
		final int numFooters = getFooterViewsCount();
		
		if (visItemPos < numHeaders) {
			return numHeaders;
		} else if (visItemPos >= getCount() - numFooters) {
			return getCount() - numFooters - 1;
		}

		//Log.d("mobeta", "float pos="+visItemPos+" exp="+mExpDragPos+" last="+getLastVisiblePosition());
		return visItemPos;

	}
	

	@Override
	public boolean onInterceptTouchEvent(MotionEvent ev) {
		if (mRemoveListener != null && mGestureDetector == null) {
			if (mRemoveMode == FLING) {
				mGestureDetector = new GestureDetector(getContext(), new SimpleOnGestureListener() {
					@Override
					public boolean onFling(MotionEvent e1, MotionEvent e2, float velocityX,
							float velocityY) {
						if (mFloatView != null) {
							if (velocityX > 1000) {
								Rect r = mTempRect;
								mFloatView.getDrawingRect(r);
								if ( e2.getX() > r.right * 2 / 3) {
									// fast fling right with release near the right edge of the screen
									dropFloatView(true);
								}
							}
							// flinging while dragging should have no effect
							// i.e. the gesture should not pass on to other
							// onTouch handlers. Gobble...
							return true;
						}
						return false;
					}
				});
			}
		}
		if (mDragListener != null || mDropListener != null) {
			switch (ev.getAction()) {
			case MotionEvent.ACTION_DOWN:
				//Log.d("mobeta", "action down!");
				int x = (int) ev.getX();
				int y = (int) ev.getY();
				mLastX = x;
				mLastY = y;
				mDownY = y;
				int itemnum = pointToPosition(x, y); //includes headers/footers
				
				final int numHeaders = getHeaderViewsCount();
				final int numFooters = getFooterViewsCount();
				
				//Log.d("mobeta", "touch down on position " + itemnum);
				if (itemnum == AdapterView.INVALID_POSITION || itemnum < numHeaders || itemnum >= getCount() - numFooters) {
					break;
				}
				ViewGroup item = (ViewGroup) getChildAt(itemnum - getFirstVisiblePosition());
				
				mDragPointX = x - item.getLeft();
				mDragPointY = y - item.getTop();
        final int rawX = (int) ev.getRawX();
        final int rawY = (int) ev.getRawY();
				mXOffset = rawX - x;
				mYOffset = rawY - y;


        View dragBox = (View) item.getTag();
        boolean dragHit = false;
        if (dragBox != null) {
          dragBox.getLocationOnScreen(mTempLoc);
          
          dragHit = rawX > mTempLoc[0] && rawY > mTempLoc[1] &&
                    rawX < mTempLoc[0] + dragBox.getWidth() &&
                    rawY < mTempLoc[1] + dragBox.getHeight();
        }

        if (dragHit) {
					//item.setDrawingCacheQuality(View.DRAWING_CACHE_QUALITY_HIGH);
					item.setDrawingCacheEnabled(true);
					// Create a copy of the drawing cache so that it does not get recycled
					// by the framework when the list tries to clean up memory
					Bitmap bitmap = Bitmap.createBitmap(item.getDrawingCache());
					item.setDrawingCacheEnabled(false);

          mFloatViewHeight = item.getHeight();
          mFloatViewHeightHalf = mFloatViewHeight / 2;
					
					mExpDragPos = itemnum;
					mFirstExpPos = itemnum;
					mSecondExpPos = itemnum;
					mSrcDragPos = itemnum;
					mSrcPos = itemnum;
					
					//Log.d("mobeta", "getCount() = " + getCount());
					//Log.d("mobeta", "headers = " + getHeaderViewsCount());
					
					startDragging(bitmap, x, y);

          // cancel ListView fling
          MotionEvent ev2 = MotionEvent.obtain(ev);
          ev2.setAction(MotionEvent.ACTION_CANCEL);
          super.onInterceptTouchEvent(ev2);

					//return false;
					return true;
				}
				removeFloatView();
				break;
			}
		}
		return super.onInterceptTouchEvent(ev);
	}
	
  /**
   * Set the width of each drag scroll region by specifying
   * a fraction of the ListView height.
   *
   * @param heightFraction Fraction of ListView height. Capped at
   * 0.5f.
   * 
   */
	public void setDragScrollStart(float heightFraction) {
    setDragScrollStarts(heightFraction, heightFraction);
	}
	
	
  /**
   * Set the width of each drag scroll region by specifying
   * a fraction of the ListView height.
   *
   * @param upperFrac Fraction of ListView height for up-scroll bound.
   * Capped at 0.5f.
   * @param lowerFrac Fraction of ListView height for down-scroll bound.
   * Capped at 0.5f.
   * 
   */
	public void setDragScrollStarts(float upperFrac, float lowerFrac) {
    if (lowerFrac > 0.5f) {
      mDragDownScrollStartFrac = 0.5f;
    } else {
      mDragDownScrollStartFrac = lowerFrac;
    }

    if (upperFrac > 0.5f) {
      mDragUpScrollStartFrac = 0.5f;
    } else {
      mDragUpScrollStartFrac = upperFrac;
    }

    if (getHeight() != 0) {
      updateScrollStarts();
    }
  }

  private void updateScrollStarts() {
    final int padTop = getPaddingTop();
		final int listHeight = getHeight() - padTop - getPaddingBottom();
    float heightF = (float) listHeight;
		
    mUpScrollStartYF = padTop + mDragUpScrollStartFrac * heightF;
    mDownScrollStartYF = padTop + (1.0f - mDragDownScrollStartFrac) * heightF;

		mUpScrollStartY = (int) mUpScrollStartYF;
		mDownScrollStartY = (int) mDownScrollStartYF;
    Log.d("mobeta", "up start="+mUpScrollStartY);
    Log.d("mobeta", "down start="+mDownScrollStartY);
		
		mDragUpScrollHeight = mUpScrollStartYF - padTop;
		mDragDownScrollHeight = padTop + listHeight - mDownScrollStartYF;
  }
	
	
  @Override
  protected void onSizeChanged(int w, int h, int oldw, int oldh) {
    super.onSizeChanged(w, h, oldw, oldh);
    updateScrollStarts();
  }

	private int getViewHeight(View v) {

    // measure to get height of header item
    ViewGroup.LayoutParams lp = v.getLayoutParams();
    final int height = lp == null ? 0 : lp.height;
    if (height > 0) {
			return height;
    } else {
      int spec = MeasureSpec.makeMeasureSpec(0, MeasureSpec.UNSPECIFIED);
      v.measure(spec, spec);
			return v.getMeasuredHeight();
    }

	}

  @Override
  public void addHeaderView(View v, Object data, boolean isSelectable) {
    super.addHeaderView(v, data, isSelectable);
		
		mHeaderHeights.add(getViewHeight(v));

    mHeadersTotalHeight += mHeaderHeights.get(mHeaderHeights.size() - 1);
  }


  @Override
  public void addFooterView(View v, Object data, boolean isSelectable) {
    super.addFooterView(v, data, isSelectable);

		mFooterHeights.add(getViewHeight(v));

    mFootersTotalHeight += mFooterHeights.get(mFooterHeights.size() - 1);
  }


	private void dropFloatView(boolean removeSrcItem) {

		mDragScroller.stopScrolling(true);
		
		if (removeSrcItem) {
			if (mRemoveListener != null) {
				mRemoveListener.remove(mSrcDragPos - getHeaderViewsCount());
			}
		} else {
			if (mDropListener != null && mExpDragPos >= 0 && mExpDragPos < getCount()) {
				final int numHeaders = getHeaderViewsCount();
				mDropListener.drop(mSrcDragPos - numHeaders, mExpDragPos - numHeaders);
			}

			//Log.d("mobeta", "unexpand views called");


			int firstPos = getFirstVisiblePosition();

			View expView = getChildAt(mExpDragPos - firstPos);
			if (expView != null) {
				ViewGroup.LayoutParams lp = expView.getLayoutParams();
				lp.height = ViewGroup.LayoutParams.WRAP_CONTENT;
				expView.requestLayout();
			}

			//Log.d("mobeta", "last pos=" + (getCount() - 1) + ", last vis pos=" + getLastVisiblePosition());
			//Log.d("mobeta", "src pos > last pos = " + (mSrcDragPos > getLastVisiblePosition()));

			if (mSrcDragPos < firstPos) {
				// collapsed src item is off screen, no need to expand it; but, we
				// must adjust the scroll accordingly
				View v = getChildAt(0);
				int top = 0;
				if (v != null) {
					top = v.getTop();
				}
				setSelectionFromTop(firstPos - 1, top - getPaddingTop());
			} else if (mSrcDragPos <= getLastVisiblePosition()) {
				// collapsed src item is in view, expand it
				View srcView = getChildAt(mSrcDragPos - firstPos);
				ViewGroup.LayoutParams lp = srcView.getLayoutParams();
				lp.height = ViewGroup.LayoutParams.WRAP_CONTENT;
				srcView.requestLayout();
				
				srcView.setVisibility(View.VISIBLE);
			}
		}
		
		removeFloatView();
		
		mDragState = NO_DRAG;
	}


	
	
	/**
	 * Call this when list items are shuffled while dragging.
	 */
	private void updateListState() {
		if (mFloatView == null) {
			mDragState = NO_DRAG;
			return;
		} else if (mExpDragPos == mSrcDragPos) {
			mDragState = SRC_EXP;
		} else if (mSrcDragPos < mExpDragPos) {
			mDragState = SRC_ABOVE;
		} else {
			mDragState = SRC_BELOW;
		}
		
	}
	
	

	/**
   * Smart item expansion.
   */
	private void expandItem(int position) {
		final int first = getFirstVisiblePosition();
		RelativeLayout v = (RelativeLayout) getChildAt(position - first);
		if (v != null && mFloatView != null) {
      //Log.d("mobeta", "  expanding item "+position);
			ViewGroup.LayoutParams lp = v.getLayoutParams();

      int oldHeight = lp.height;
			if (lp.height == mItemHeightCollapsed && position == mSrcDragPos) {
				// expanding collapsed src item
				lp.height = ViewGroup.LayoutParams.WRAP_CONTENT;
			} else if (lp.height == ViewGroup.LayoutParams.WRAP_CONTENT && position != mExpDragPos) {
				// expanding normal item
				lp.height = v.getHeight() + mFloatViewHeight + getDividerHeight();
				
				// must set gravity in this case
				if (position > mSrcDragPos) {
					v.setGravity(Gravity.TOP);
				} else {
					v.setGravity(Gravity.BOTTOM);
				}

				// what if expanding first position?
				//if (position == first && mDragState == SRC_ABOVE) {
				//	setSelectionFromTop(first, getChildAt(0).getTop() - mFloatViewHeight + getPaddingTop());
				//}
				
			} else {
        Log.d("mobeta", "expand item skipped");
      }

      if (lp.height != oldHeight) {
				v.requestLayout();
      }
		}

	}

	/**
   * Smart item collapstion. Usually (Always?)
	 * called with mExpDragPos as arg.
   */
	private void collapseItem(int position) {
		View v = getChildAt(position - getFirstVisiblePosition());
		if (v != null) {
			ViewGroup.LayoutParams lp = v.getLayoutParams();

			//if (lp.height == ViewGroup.LayoutParams.WRAP_CONTENT) {
				// collapsing normal item
      int oldHeight = lp.height;
			if (position == mSrcDragPos) {
        // collapsing source item
				lp.height = mItemHeightCollapsed;
			} else if (position == mExpDragPos) {
				// to save time, assume collapsing an expanded item
				lp.height = ViewGroup.LayoutParams.WRAP_CONTENT;
			} else {
        Log.d("mobeta", "collapse ignored, pos="+position);
      }

      if (lp.height != oldHeight) {
				v.requestLayout();
      }
		}

	}
	
	/**
	 * Shuffle list items given new float position.
	 * 
	 * @param floatPos 
	 */
	private boolean shuffleItems(int floatPos) {
		
		//Log.d("mobeta", "float position: " + floatPos);
		//Log.d("mobeta", "exp position: " + mExpDragPos);
		//Log.d("mobeta", "first position: " + getFirstVisiblePosition() + " height: " + getChildAt(0).getHeight());

		if (floatPos != mExpDragPos) {
			// if we get here, the ListView is inconsistent with the
			// floating view

      //Log.d("mobeta", "collapsing="+mExpDragPos+" expanding="+floatPos);
			collapseItem(mExpDragPos);
			expandItem(floatPos);
			
			// callback
			if (mDragListener != null) {
				final int numHeaders = getHeaderViewsCount();
				mDragListener.drag(mExpDragPos - numHeaders, floatPos - numHeaders);
			}
			
			// update state
			mExpDragPos = floatPos;
			mFirstExpPos = floatPos;
			mSecondExpPos = floatPos;
			updateListState();

			return true;
		} else {
			return false;
		}
	}
	
  @Override
  protected void layoutChildren() {
	
		// we need to control calls to layoutChildren while
		// dragging to prevent things happening out of order
		if (mFloatView == null) {
			super.layoutChildren();
		}

  }

	@Override
	public boolean onTouchEvent(MotionEvent ev) {
		if (mGestureDetector != null) {
			mGestureDetector.onTouchEvent(ev);
		}
		if ((mDragListener != null || mDropListener != null) && mFloatView != null) {
			int action = ev.getAction();

			final int x = (int) ev.getX();
			final int y = (int) ev.getY();

			switch (action & MotionEvent.ACTION_MASK) {
			case MotionEvent.ACTION_UP:
			case MotionEvent.ACTION_CANCEL:
				Rect r = mTempRect;
				mFloatView.getDrawingRect(r);
				//mDragScroller.stopScrolling(true);
				
				if (mRemoveMode == SLIDE && ev.getX() > r.right * 3 / 4) {
					dropFloatView(true);
				} else if (mRemoveMode == SLIDELEFT && ev.getX() < r.right * 1 / 4) {
					dropFloatView(true);
				} else {
					dropFloatView(false);
				}
				
				break;

			case MotionEvent.ACTION_DOWN:
				//doExpansion();
				break;
			case MotionEvent.ACTION_MOVE:

				// make src item invisible on first move away from pickup
				// point. Reduces flicker.
				if (mLastY == mDownY) {
          // should we be this careful?
          final View item = getChildAt(mSrcDragPos - getFirstVisiblePosition());
          if (item != null) {
            item.setVisibility(INVISIBLE);
          }
				}
				
				dragView(x, y);

				if (!mDragScroller.isScrolling()) {
					final int first = getFirstVisiblePosition();
					final View startView = getChildAt(mExpDragPos - first);
					int startPos;
					int startTop;
					if (startView == null) {
						startPos = first + getChildCount() / 2;
						startTop = getChildAt(startPos - first).getTop();
						Log.d("mobeta", "startView was null");
					} else {
						startPos = mExpDragPos;
						startTop = startView.getTop();
					}
						
					//Log.d("mobeta", "move shuffle");
					//boolean shuffled = shuffleItems(getFloatPosition(y, startPos, startTop));
					boolean shuffled = shuffleItems(getFloatPosition2(y, startPos, startTop));

					if (shuffled) {
						super.layoutChildren();
					}
				}

				// get the current scroll direction
				int currentScrollDir = mDragScroller.getScrollDir();

				if (y > mLastY && y > mDownScrollStartY && currentScrollDir != DragScroller.DOWN) {
					// dragged down, it is below the down scroll start and it is not scrolling up

					if (currentScrollDir != DragScroller.STOP) {
						// moved directly from up scroll to down scroll
						mDragScroller.stopScrolling(true);
					}

					// start scrolling down
					mDragScroller.startScrolling(DragScroller.DOWN);
				}
				else if (y < mLastY && y < mUpScrollStartY && currentScrollDir != DragScroller.UP) {
					// dragged up, it is above the up scroll start and it is not scrolling up

					if (currentScrollDir != DragScroller.STOP) {
						// moved directly from down scroll to up scroll
						mDragScroller.stopScrolling(true);
					}

					// start scrolling up
					mDragScroller.startScrolling(DragScroller.UP);
				}
				else if (y >= mUpScrollStartY && y <= mDownScrollStartY && mDragScroller.isScrolling()) {
					// not in the upper nor in the lower drag-scroll regions but it is still scrolling

					mDragScroller.stopScrolling(true);
				}
				break;
			}

			mLastX = x;
			mLastY = y;

			return true;
		}
		return super.onTouchEvent(ev);
	}

	private void startDragging(Bitmap bm, int x, int y) {
		if(getParent() != null)
			getParent().requestDisallowInterceptTouchEvent(true);

		//removeFloatView();

		mWindowParams = new WindowManager.LayoutParams();
		mWindowParams.gravity = Gravity.TOP | Gravity.LEFT;
		mWindowParams.x = x - mDragPointX + mXOffset;
		mWindowParams.y = y - mDragPointY + mYOffset;

    //Log.d("mobeta", "float view x=" + mWindowParams.x + " y=" + mWindowParams.y);

		mWindowParams.height = WindowManager.LayoutParams.WRAP_CONTENT;
		mWindowParams.width = WindowManager.LayoutParams.WRAP_CONTENT;
		mWindowParams.flags = WindowManager.LayoutParams.FLAG_NOT_FOCUSABLE
		| WindowManager.LayoutParams.FLAG_NOT_TOUCHABLE
		| WindowManager.LayoutParams.FLAG_KEEP_SCREEN_ON
		| WindowManager.LayoutParams.FLAG_LAYOUT_IN_SCREEN
		| WindowManager.LayoutParams.FLAG_LAYOUT_NO_LIMITS;
		mWindowParams.format = PixelFormat.TRANSLUCENT;
		mWindowParams.windowAnimations = 0;
		mWindowParams.alpha = mFloatAlpha;

		Context context = getContext();
		ImageView v = new ImageView(context);
		//int backGroundColor = context.getResources().getColor(R.color.dragndrop_background);
		v.setBackgroundColor(mFloatBGColor);
		//v.setAlpha(mFloatAlpha);
		//v.setBackgroundResource(R.drawable.playlist_tile_drag);
		v.setPadding(0, 0, 0, 0);
		v.setImageBitmap(bm);
		mDragBitmap = bm;

		mWindowManager = (WindowManager)context.getSystemService(Context.WINDOW_SERVICE);
		mWindowManager.addView(v, mWindowParams);
		mFloatView = v;
		
		mDragState = SRC_EXP;
	}

	private void dragView(int x, int y) {
    //Log.d("mobeta", "float view pure x=" + x + " y=" + y);
		if (mRemoveMode == SLIDE) {
			float alpha = mFloatAlpha;
			int width = mFloatView.getWidth();
			if (x > width / 2) {
				alpha = mFloatAlpha * (((float)(width - x)) / (width / 2));
			}
			mWindowParams.alpha = alpha;
		}
		
		if (mRemoveMode == SLIDELEFT) {
			float alpha = mFloatAlpha;
			int width = mFloatView.getWidth();
			if (x < width / 2) {
				alpha = mFloatAlpha * (((float) (x)) / (width / 2));
			}
			mWindowParams.alpha = alpha;
		}

		if (mRemoveMode == FLING || mRemoveMode == TRASH) {
			mWindowParams.x = x - mDragPointX + mXOffset;
		} else {
			mWindowParams.x = mXOffset + getPaddingLeft();
		}
		
		
		// keep floating view from going past bottom of last header view
		final int numHeaders = getHeaderViewsCount();
		final int numFooters = getFooterViewsCount();
		final int firstPos = getFirstVisiblePosition();
		final int lastPos = getLastVisiblePosition();
    //Log.d("mobeta", "nHead="+numHeaders+" nFoot="+numFooters+" first="+firstPos+" last="+lastPos);
		int limit = getPaddingTop();
		if (firstPos < numHeaders) {
			limit = getChildAt(numHeaders - firstPos - 1).getBottom();
		}
		int footerLimit = getHeight() - getPaddingBottom();
		if (lastPos >= getCount() - numFooters) {
			// get top-most footer view
      footerLimit = getChildAt(getCount() - numFooters - firstPos).getTop();
			//footerLimit = getChildAt(getChildCount() - 1 - lastPos + getCount() - numFooters).getTop();
		}
		
		//Log.d("mobeta", "dragView top=" + (y - mDragPointY));
		//Log.d("mobeta", "limit=" + limit);
    //Log.d("mobeta", "mDragPointY=" + mDragPointY);
		if (y - mDragPointY < limit) {
			mWindowParams.y = mYOffset + limit;
		} else if (y - mDragPointY + mFloatViewHeight > footerLimit) {
			mWindowParams.y = mYOffset + footerLimit - mFloatViewHeight;
		} else {
			mWindowParams.y = y - mDragPointY + mYOffset;
		}
    //Log.d("mobeta", "float view taint x=" + mWindowParams.x + " y=" + mWindowParams.y);
		mWindowManager.updateViewLayout(mFloatView, mWindowParams);

		if (mTrashcan != null) {
			int width = mFloatView.getWidth();
			if (y > getHeight() * 3 / 4) {
				mTrashcan.setLevel(2);
			} else if (width > 0 && x > width / 4) {
				mTrashcan.setLevel(1);
			} else {
				mTrashcan.setLevel(0);
			}
		}
	}

	
	private void removeFloatView() {
		
		if (mFloatView != null) {
			mFloatView.setVisibility(GONE);
			WindowManager wm = (WindowManager)getContext().getSystemService(Context.WINDOW_SERVICE);
			wm.removeView(mFloatView);
			mFloatView.setImageDrawable(null);
			mFloatView = null;
		}
		if (mDragBitmap != null) {
			mDragBitmap.recycle();
			mDragBitmap = null;
		}
		if (mTrashcan != null) {
			mTrashcan.setLevel(0);
		}
	}

	public void setTrashcan(Drawable trash) {
		mTrashcan = trash;
		mRemoveMode = TRASH;
	}

	public void setDragListener(DragListener l) {
		mDragListener = l;
	}

	/**
	 * This better reorder your ListAdapter! DragSortListView does not do this
	 * for you; doesn't make sense to. Make sure
	 * {@link BaseAdapter#notifyDataSetChanged()} or something like it is
	 * called in your implementation.
	 * 
	 * @param l
	 */
	public void setDropListener(DropListener l) {
		mDropListener = l;
	}

	/**
	 * Probably a no-brainer, but make sure that your remove listener
	 * calls {@link BaseAdapter#notifyDataSetChanged()} or something like it.
	 * When an item removal occurs, DragSortListView
	 * relies on a redraw of all the items to recover invisible views
	 * and such. Strictly speaking, if you remove something, your dataset
	 * has changed...
	 * 
	 * @param l
	 */
	public void setRemoveListener(RemoveListener l) {
		mRemoveListener = l;
	}

	public interface DragListener {
		void drag(int from, int to);
	}
	
	/**
	 * Your implementation of this has to reorder your ListAdapter! 
	 * Make sure to call
	 * {@link BaseAdapter#notifyDataSetChanged()} or something like it
	 * in your implementation.
	 * 
	 * @author heycosmo
	 *
	 */
	public interface DropListener {
		void drop(int from, int to);
	}
	
	/**
	 * Make sure to call
	 * {@link BaseAdapter#notifyDataSetChanged()} or something like it
	 * in your implementation.
	 * 
	 * @author heycosmo
	 *
	 */
	public interface RemoveListener {
		void remove(int which);
	}
	
	/**
	 * Completely custom scroll speed profile. Default increases linearly
	 * with position and is constant in time. Create your own by implementing
	 * {@link DragSortListView.DragScrollProfile}.
	 * 
	 * @param ssp
	 */
	public void setDragScrollProfile(DragScrollProfile ssp) {
		if (ssp != null) {
			mScrollProfile = ssp;
		}
	}
	
	/**
	 * Interface for controlling
	 * scroll speed as a function of touch position and time. Use
	 * {@link DragSortListView#setDragScrollProfile(DragScrollProfile)} to
	 * set custom profile.
	 * 
	 * @author heycosmo
	 *
	 */
	public interface DragScrollProfile {
		/**
		 * Return a scroll speed in pixels/millisecond. Always return a
		 * positive number.
		 * 
		 * @param w Normalized position in scroll region (i.e. w \in [0,1]).
		 * Small w typically means slow scrolling.
		 * @param t Time (in milliseconds) since start of scroll (handy if you
		 * want scroll acceleration).
		 * @return Scroll speed at position w and time t in pixels/ms.
		 */
		float getSpeed(float w, long t);
	}
	
	private class DragScroller implements Runnable, AbsListView.OnScrollListener {

		private boolean mAbort;
		
		private long mPrevTime;
		
		private int dy;
		private float dt;
		private long tStart;
		private int scrollDir;

		public final static int STOP = -1;
		public final static int UP = 0;
		public final static int DOWN = 1;
		
		private float mScrollSpeed; // pixels per ms
		
		private boolean mScrolling = false;
		
		private int mLastHeader;
		private int mFirstFooter;

		private StateTracker mStateTracker;
		
		public boolean isScrolling() {
			return mScrolling;
		}

		public int getScrollDir() {
			return mScrolling ? scrollDir : STOP;
		}

		public DragScroller() {
			if (mTrackDragScroll) {
				Log.d("mobeta", "state tracker created");
				mStateTracker = new StateTracker();
			}
		}
		
		public void startScrolling(int dir) {
			if (!mScrolling) {
        //Debug.startMethodTracing("dslv-scroll");
				if (mTrackDragScroll) {
					mStateTracker.startTracking();
					Log.d("mobeta", "scroll tracking started");
				}

				mAbort = false;
				mScrolling = true;
				tStart = SystemClock.uptimeMillis();
				mPrevTime = tStart;
				mLastHeader = getHeaderViewsCount() - 1;
				mFirstFooter = getCount() - getFooterViewsCount();
				scrollDir = dir;
				post(this);
			}
		}
		
		public void stopScrolling(boolean now) {
			if (now) {
				DragSortListView.this.removeCallbacks(this);
				mScrolling = false;
			} else {
				mAbort = true;
			}

			if (mTrackDragScroll) {
				mStateTracker.stopTracking();
			}
      //Debug.stopMethodTracing();
		}
		
		
		@Override
		public void run() {
			if (mAbort) {
				mScrolling = false;
				return;
			}

			if (mTrackDragScroll) {
				mStateTracker.appendState();
			}
			
			if (scrollDir == UP) {
				mScrollSpeed = mScrollProfile.getSpeed((mUpScrollStartYF - mLastY) / mDragUpScrollHeight, mPrevTime);
			} else {
				mScrollSpeed = -mScrollProfile.getSpeed((mLastY - mDownScrollStartYF) / mDragDownScrollHeight, mPrevTime);
			}
			
			dt = SystemClock.uptimeMillis() - mPrevTime;
      // dy is change in View position of a list item; i.e. positive dy
      // means user is scrolling up (list item moves down the screen, remember
      // y=0 is at top of View).
			dy = (int) Math.round(mScrollSpeed * dt);

      //Log.d("mobeta", "scrolling by " + dy);
      // don't bail if dy=0, touch might be at edge of scroll region; but,
      // don't do any work 
      if (dy == 0) {
				mPrevTime += dt;
        post(this);
        return;
      }

      final int first = getFirstVisiblePosition();
      final int last = getLastVisiblePosition();

      final int count = getCount();

			final int padTop = getPaddingTop();
      final int listHeight = getHeight() - padTop - getPaddingBottom();

      int movePosition;
      if (dy > 0) {
		View v = getChildAt(0);
		if ((v == null) || (first == 0 && v.getTop() == padTop)) {
			mScrolling = false;
			return;
        }
        movePosition = first;
        dy = Math.min(listHeight, dy);
      } else {
        if (last == count - 1 &&
            getChildAt(last - first).getBottom() <= listHeight + padTop) {
					mScrolling = false;
          return;
        }
        movePosition = last;
        dy = Math.max(-listHeight, dy);
      }
      // what if movePosition is a position to be expanded/collapsed?

      final int oldTop = getChildAt(movePosition - first).getTop();
      int newTop = oldTop + dy;
      //Log.d("mobeta", "movePos="+movePosition+" newTop="+newTop+" oldTop="+(newTop-dy)+" lvheight="+getHeight()+" fvheight="+mFloatViewHeight+" oldBottom="+getChildAt(movePosition-first).getBottom());
			
			// Where will floating view end up given current list state?
			// newFloatPos is a visual position
			//int newFloatPos = getFloatPosition(mLastY, movePosition, newTop);
			int newFloatPos = getFloatPosition2(mLastY, movePosition, newTop);

			if (newFloatPos != mExpDragPos) {
				// scroll induces shuffle; adjust scroll for smoothness

				if (scrollDir == DOWN && newFloatPos == movePosition) {
					newTop -= mFloatViewHeight + getDividerHeight();
				} else if (newFloatPos < movePosition) {
					if (scrollDir == UP || (scrollDir == DOWN && movePosition == mExpDragPos)) {
						newTop += mFloatViewHeight + getDividerHeight();
					}
				}

			}
			
			// Schedule expand/collapse where needed and update list state.
			// Important that this goes before the following underscroll move.
			shuffleItems(newFloatPos);
			
			// Do underscroll (assumes/uses new list state)
			//Log.d("mobeta", "viewTop=" + viewTop + " pos=" + pos + " itemTop=" + itemTop);
      //Log.d("mobeta", "dy="+(newTop - oldTop));
			setSelectionFromTop(movePosition, newTop - getPaddingTop());

			DragSortListView.super.layoutChildren();
			
			mPrevTime += dt;
			
			post(this);
			
		}

		@Override
		public void onScroll(AbsListView view, int firstVisibleItem,
				int visibleItemCount, int totalItemCount) {

			if (mScrolling && visibleItemCount != 0) {
				// Keep floating view from overlapping header and footer
				// items during scrolling
				if (firstVisibleItem <= mLastHeader) {
					int dragViewTop = mLastY - mDragPointY;
					int lastHeaderBottom = getChildAt(mLastHeader - firstVisibleItem).getBottom();
					if (dragViewTop < lastHeaderBottom) {
						mWindowParams.y = mYOffset + lastHeaderBottom;
						mWindowManager.updateViewLayout(mFloatView, mWindowParams);
					}
				} else if (firstVisibleItem + visibleItemCount > mFirstFooter) {
					int dragViewBottom = mLastY - mDragPointY + mFloatViewHeight;
					int firstFooterTop = getChildAt(mFirstFooter - firstVisibleItem).getTop();
					if (dragViewBottom > firstFooterTop) {
						mWindowParams.y = mYOffset + firstFooterTop - mFloatViewHeight;
						mWindowManager.updateViewLayout(mFloatView, mWindowParams);
					}
				}
			}
		}

		@Override
		public void onScrollStateChanged(AbsListView view, int scrollState) {}

	}

	private class StateTracker {
		StringBuilder mBuilder = new StringBuilder();

		File mFile;
		
		private int mNumInBuffer = 0;
		private int mNumFlushes = 0;

		private boolean mTracking = false;

		private HashMap<String, Integer> mInts = new HashMap<String, Integer>();

		public StateTracker() {
			File root = Environment.getExternalStorageDirectory();
      mFile = new File(root, "dslv_state.txt");

			if (!mFile.exists()) {
				try {
					mFile.createNewFile();
					Log.d("mobeta", "file created");
				} catch (IOException e) {
					Log.w("mobeta", "Could not create dslv_state.txt");
          Log.d("mobeta", e.getMessage());
				}
			}

		}
		
		public void startTracking() {
			mBuilder.append("<DSLVStates>\n");
			mNumFlushes = 0;
			mTracking = true;
		}

		public void putInt(String name, int val) {
			mInts.put(name, val);
		}

		public void appendState() {
			if (!mTracking) {
				return;
			}

			mBuilder.append("<DSLVState>\n");
			final int children = getChildCount();
			final int first = getFirstVisiblePosition();
			mBuilder.append("  <Positions>");
			for (int i = 0; i < children; ++i) {
				mBuilder.append(first + i).append(",");
			}
			mBuilder.append("</Positions>\n");
			
			mBuilder.append("  <Tops>");
			for (int i = 0; i < children; ++i) {
				mBuilder.append(getChildAt(i).getTop()).append(",");
			}
			mBuilder.append("</Tops>\n");
			mBuilder.append("  <Bottoms>");
			for (int i = 0; i < children; ++i) {
				mBuilder.append(getChildAt(i).getBottom()).append(",");
			}
			mBuilder.append("</Bottoms>\n");

			mBuilder.append("  <ExpPos>").append(mExpDragPos).append("</ExpPos>\n");
			mBuilder.append("  <SrcPos>").append(mSrcDragPos).append("</SrcPos>\n");
			mBuilder.append("  <DragState>").append(mDragState).append("</DragState>\n");
			mBuilder.append("  <SrcHeight>").append(mFloatViewHeight + getDividerHeight()).append("</SrcHeight>\n");
			mBuilder.append("  <ViewHeight>").append(getHeight()).append("</ViewHeight>\n");
			mBuilder.append("  <LastY>").append(mLastY).append("</LastY>\n");
			
			mBuilder.append("</DSLVState>\n");
			mNumInBuffer++;

			if (mNumInBuffer > 1000) {
				flush();
				mNumInBuffer = 0;
			}
		}
		
		public void flush() {
			if (!mTracking) {
				return;
			}

			// save to file on sdcard
			try {
				boolean append = true;
				if (mNumFlushes == 0) {
					append = false;
				}
				FileWriter writer = new FileWriter(mFile, append);

				writer.write(mBuilder.toString());
				mBuilder.delete(0, mBuilder.length());

				writer.flush();
				writer.close();

				mNumFlushes++;
			} catch (IOException e) {
				// do nothing
			}
		}

		public void stopTracking() {
			if (mTracking) {
				mBuilder.append("</DSLVStates>\n");
				flush();
				mTracking = false;
			}
		}
		

	}



}<|MERGE_RESOLUTION|>--- conflicted
+++ resolved
@@ -79,13 +79,11 @@
 	 * mDragPos = 1, then mDragPos points to the first list item after the header.
 	 */
 	private int mExpDragPos;
-<<<<<<< HEAD
 	private int mFirstExpPos;
 	private int mSecondExpPos;
 	
-=======
 	private float mFloatAlpha;
->>>>>>> 5597f6a4
+
 	/**
 	 * At which position was the item being dragged originally
 	 */
